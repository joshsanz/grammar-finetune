[project]
name = "llms"
version = "0.1.0"
description = "Add your description here"
readme = "README.md"
requires-python = ">=3.12,<3.13"
dependencies = [
    "accelerate==1.10.1",
    #    "bitsandbytes==0.47.0",
    "datasets>=3.6.0",
    "ebooklib>=0.19",
    "hf-transfer>=0.1.9",
    "html-to-markdown>=1.10.0",
    "huggingface-hub>=0.34.4",
    "ipython>=9.5.0",
    "librosa>=0.11.0",
    "peft==0.17.1",
    "pip>=25.2",
    "spacy>=3.8.7",
    "en-core-web-sm @ https://github.com/explosion/spacy-models/releases/download/en_core_web_sm-3.8.0/en_core_web_sm-3.8.0-py3-none-any.whl",
    "timm>=1.0.19",
    "torch==2.7.1",
    "torchaudio==2.7.1",
    "torchvision==0.22.1",
    "transformers==4.55.2",
    #    "triton==3.3.1",
    "trl==0.22.2",
    #    "unsloth==2025.9.2",
    #    "unsloth-zoo==2025.9.3",
    #    "vllm==0.10.1.1",
    #    "xformers==0.0.31",
    "zstandard>=0.23.0",
    "matplotlib>=3.10.6",
    "seaborn>=0.13.2",
    "wandb>=0.21.3",
    "mlflow>=3.3.2",
    "psutil>=7.0.0",
<<<<<<< HEAD
    "boto3>=1.40.29",
=======
    "boto3>=1.40.28",
    "optuna>=4.5.0",
    "optuna-integration[mlflow]>=4.5.0",
    "nvidia-ml-py>=13.580.82",
    "coloredlogs>=15.0.1",
>>>>>>> d3406380
]

# [tool.uv.sources]
# torch = { index = "pytorch-cu128" }
# torchvision = { index = "pytorch-cu128" }
# torchaudio = { index = "pytorch-cu128" }

# [[tool.uv.index]]
# name = "pytorch-cu128"
# url = "https://download.pytorch.org/whl/cu128"
# explicit = true<|MERGE_RESOLUTION|>--- conflicted
+++ resolved
@@ -35,15 +35,11 @@
     "wandb>=0.21.3",
     "mlflow>=3.3.2",
     "psutil>=7.0.0",
-<<<<<<< HEAD
     "boto3>=1.40.29",
-=======
-    "boto3>=1.40.28",
     "optuna>=4.5.0",
     "optuna-integration[mlflow]>=4.5.0",
-    "nvidia-ml-py>=13.580.82",
+    #    "nvidia-ml-py>=13.580.82",
     "coloredlogs>=15.0.1",
->>>>>>> d3406380
 ]
 
 # [tool.uv.sources]
